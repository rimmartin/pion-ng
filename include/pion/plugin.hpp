--- conflicted
+++ resolved
@@ -27,11 +27,7 @@
 ///
 /// plugin: base class for plug-in management
 ///
-<<<<<<< HEAD
-class PION_NET_API PionPlugin {
-=======
 class PION_API plugin {
->>>>>>> 857f2568
 public:
 
     /**
