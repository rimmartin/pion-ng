// ---------------------------------------------------------------------
// pion:  a Boost C++ framework for building lightweight HTTP interfaces
// ---------------------------------------------------------------------
// Copyright (C) 2007-2012 Cloudmeter, Inc.  (http://www.cloudmeter.com)
//
// Distributed under the Boost Software License, Version 1.0.
// See http://www.boost.org/LICENSE_1_0.txt
//

#ifndef __PION_ALGORITHM_HEADER__
#define __PION_ALGORITHM_HEADER__

#include <string>
#include <pion/config.hpp>


namespace pion {    // begin namespace pion

<<<<<<< HEAD
struct PION_NET_API algo {
=======
struct PION_API algorithm {
>>>>>>> 857f2568

    /** base64 decoding
     *
     * @param input - base64 encoded string
     * @param output - decoded string ( may include non-text chars)
     * @return true if successful, false if input string contains non-base64 symbols
     */
    static bool base64_decode(std::string const &input, std::string & output);

    /** base64 encoding
     *
     * @param input - arbitrary string ( may include non-text chars)
     * @param output - base64 encoded string
     * @return true if successful,
     */
    static bool base64_encode(std::string const &input, std::string & output);

    /// escapes URL-encoded strings (a%20value+with%20spaces)
    static std::string url_decode(const std::string& str);

    /// encodes strings so that they are safe for URLs (with%20spaces)
    static std::string url_encode(const std::string& str);

};
    
}   // end namespace pion

#endif<|MERGE_RESOLUTION|>--- conflicted
+++ resolved
@@ -16,11 +16,7 @@
 
 namespace pion {    // begin namespace pion
 
-<<<<<<< HEAD
-struct PION_NET_API algo {
-=======
 struct PION_API algorithm {
->>>>>>> 857f2568
 
     /** base64 decoding
      *
