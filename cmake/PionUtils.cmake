# ---------------------------------------------------------------------
# pion:  a Boost C++ framework for building lightweight HTTP interfaces
# ---------------------------------------------------------------------
# Copyright (C) 2007-2014 Splunk Inc.  (https://github.com/splunk/pion)
#
# Distributed under the Boost Software License, Version 1.0.
# See http://www.boost.org/LICENSE_1_0.txt
# ---------------------------------------------------------------------

macro(pion_get_version _config_ac_PATH vmajor vminor vpatch)
    file(STRINGS "${_config_ac_PATH}/configure.ac" _pion_VER_STRING_AUX REGEX "^AC_INIT")
    #    message("_pion_VER_STRING_AUX = ${_pion_VER_STRING_AUX}")
    string(REGEX MATCH "[0-9]+[.][0-9]+[.][0-9]+" _pion_VER_STR ${_pion_VER_STRING_AUX})
    #    message("_pion_VER_STR = ${_pion_VER_STR}")
    string(REGEX MATCHALL "[0-9]+" _pion_VER_LIST ${_pion_VER_STR})
    #    message("_pion_VER_LIST = ${_pion_VER_LIST}")
    list(GET _pion_VER_LIST 0 ${vmajor})
    list(GET _pion_VER_LIST 1 ${vminor})
    list(GET _pion_VER_LIST 2 ${vpatch})
endmacro()

macro(pion_update_compilation_opts)
<<<<<<< HEAD
    # Make VC compiler more verbose
    if(MSVC)
        foreach(flag_var
                CMAKE_CXX_FLAGS CMAKE_CXX_FLAGS_DEBUG CMAKE_CXX_FLAGS_RELEASE
                CMAKE_CXX_FLAGS_MINSIZEREL CMAKE_CXX_FLAGS_RELWITHDEBINFO)
            if(${flag_var} MATCHES "/W[0-3]")
                string(REGEX REPLACE "/W[0-3]" "/W4" ${flag_var} "${${flag_var}}")
            endif()
        endforeach(flag_var)

        add_definitions(-D_CRT_SECURE_NO_DEPRECATE -D_SCL_SECURE_NO_DEPRECATE)
    endif()

    if(CMAKE_COMPILER_IS_GNUCXX)
        if(NOT CMAKE_CXX_COMPILER_VERSION VERSION_LESS "4.7.0")
            set(CMAKE_CXX_FLAGS "${CMAKE_CXX_FLAGS} -std=c++11 -Wall -W")
        endif()
    endif()

    if ("${CMAKE_CXX_COMPILER_ID}" STREQUAL "Clang")
        set(CMAKE_CXX_FLAGS "${CMAKE_CXX_FLAGS} -std=c++11 -Wall -W")
=======
# Make VC compiler more verbose
if(MSVC)
    foreach(flag_var
       CMAKE_CXX_FLAGS CMAKE_CXX_FLAGS_DEBUG CMAKE_CXX_FLAGS_RELEASE
       CMAKE_CXX_FLAGS_MINSIZEREL CMAKE_CXX_FLAGS_RELWITHDEBINFO)
       if(${flag_var} MATCHES "/W[0-3]")
           string(REGEX REPLACE "/W[0-3]" "/W4" ${flag_var} "${${flag_var}}")
       endif()
    endforeach(flag_var)

    add_definitions(-D_CRT_SECURE_NO_DEPRECATE -D_SCL_SECURE_NO_DEPRECATE)
endif()

if(CMAKE_COMPILER_IS_GNUCXX)
    if(NOT CMAKE_CXX_COMPILER_VERSION VERSION_LESS "4.7.0")
        set(CMAKE_CXX_FLAGS "${CMAKE_CXX_FLAGS} -std=c++11 -Wall -Wextra -Werror -W")
>>>>>>> f8b9b9da
    endif()

    message("CMAKE_CXX_COMPILER_VERSION = ${CMAKE_CXX_COMPILER_VERSION}")

endmacro()

<<<<<<< HEAD
macro(enforce_out_of_source _error_msg)
    string( COMPARE EQUAL "${CMAKE_SOURCE_DIR}" "${CMAKE_BINARY_DIR}" _in_src )
    if(_in_src)
        message(SEND_ERROR "${_error_msg}")
        message(FATAL_ERROR "Fatal: Remove CMakeCache.txt from ${CMAKE_SOURCE_DIR}")
    endif()
endmacro()
=======
if ("${CMAKE_CXX_COMPILER_ID}" STREQUAL "Clang")
    set(CMAKE_CXX_FLAGS "${CMAKE_CXX_FLAGS} -std=c++11 -Wall -Wextra -Werror -W")
endif()

endmacro()
>>>>>>> f8b9b9da
<|MERGE_RESOLUTION|>--- conflicted
+++ resolved
@@ -20,7 +20,6 @@
 endmacro()
 
 macro(pion_update_compilation_opts)
-<<<<<<< HEAD
     # Make VC compiler more verbose
     if(MSVC)
         foreach(flag_var
@@ -36,37 +35,18 @@
 
     if(CMAKE_COMPILER_IS_GNUCXX)
         if(NOT CMAKE_CXX_COMPILER_VERSION VERSION_LESS "4.7.0")
-            set(CMAKE_CXX_FLAGS "${CMAKE_CXX_FLAGS} -std=c++11 -Wall -W")
+            set(CMAKE_CXX_FLAGS "${CMAKE_CXX_FLAGS} -std=c++11 -Wall -Wextra -Werror -W")
         endif()
     endif()
 
     if ("${CMAKE_CXX_COMPILER_ID}" STREQUAL "Clang")
-        set(CMAKE_CXX_FLAGS "${CMAKE_CXX_FLAGS} -std=c++11 -Wall -W")
-=======
-# Make VC compiler more verbose
-if(MSVC)
-    foreach(flag_var
-       CMAKE_CXX_FLAGS CMAKE_CXX_FLAGS_DEBUG CMAKE_CXX_FLAGS_RELEASE
-       CMAKE_CXX_FLAGS_MINSIZEREL CMAKE_CXX_FLAGS_RELWITHDEBINFO)
-       if(${flag_var} MATCHES "/W[0-3]")
-           string(REGEX REPLACE "/W[0-3]" "/W4" ${flag_var} "${${flag_var}}")
-       endif()
-    endforeach(flag_var)
-
-    add_definitions(-D_CRT_SECURE_NO_DEPRECATE -D_SCL_SECURE_NO_DEPRECATE)
-endif()
-
-if(CMAKE_COMPILER_IS_GNUCXX)
-    if(NOT CMAKE_CXX_COMPILER_VERSION VERSION_LESS "4.7.0")
         set(CMAKE_CXX_FLAGS "${CMAKE_CXX_FLAGS} -std=c++11 -Wall -Wextra -Werror -W")
->>>>>>> f8b9b9da
     endif()
 
     message("CMAKE_CXX_COMPILER_VERSION = ${CMAKE_CXX_COMPILER_VERSION}")
 
 endmacro()
 
-<<<<<<< HEAD
 macro(enforce_out_of_source _error_msg)
     string( COMPARE EQUAL "${CMAKE_SOURCE_DIR}" "${CMAKE_BINARY_DIR}" _in_src )
     if(_in_src)
@@ -74,10 +54,3 @@
         message(FATAL_ERROR "Fatal: Remove CMakeCache.txt from ${CMAKE_SOURCE_DIR}")
     endif()
 endmacro()
-=======
-if ("${CMAKE_CXX_COMPILER_ID}" STREQUAL "Clang")
-    set(CMAKE_CXX_FLAGS "${CMAKE_CXX_FLAGS} -std=c++11 -Wall -Wextra -Werror -W")
-endif()
-
-endmacro()
->>>>>>> f8b9b9da
